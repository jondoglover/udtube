"""Command-line interface."""

import logging

from lightning.pytorch import callbacks as pytorch_callbacks, cli

<<<<<<< HEAD
from . import callbacks, data, models


class Error(Exception):
    pass
=======
from . import data, models, trainers
>>>>>>> 364d3ac6


class UDTubeCLI(cli.LightningCLI):
    """The UDTube CLI interface.

    Use with `--help` to see full set of options."""

    def add_arguments_to_parser(
        self, parser: cli.LightningArgumentParser
    ) -> None:
        parser.add_lightning_class_args(
            pytorch_callbacks.ModelCheckpoint,
            "checkpoint",
        )
        parser.add_lightning_class_args(
            callbacks.PredictionWriter,
            "prediction",
        )
        # Links.
        parser.link_arguments("model.encoder", "data.encoder")
        parser.link_arguments("data.model_dir", "prediction.model_dir")
        parser.link_arguments("data.model_dir", "trainer.default_root_dir")
        parser.link_arguments("model.reverse_edits", "data.reverse_edits")
        parser.link_arguments(
            "data.upos_tagset_size",
            "model.upos_out_size",
            apply_on="instantiate",
        )
        parser.link_arguments(
            "data.xpos_tagset_size",
            "model.xpos_out_size",
            apply_on="instantiate",
        )
        parser.link_arguments(
            "data.lemma_tagset_size",
            "model.lemma_out_size",
            apply_on="instantiate",
        )
        parser.link_arguments(
            "data.feats_tagset_size",
            "model.feats_out_size",
            apply_on="instantiate",
        )


def main() -> None:
    logging.basicConfig(
        format="%(filename)s %(levelname)s: %(asctime)s - %(message)s",
        datefmt="%d-%b-%y %H:%M:%S",
        level="INFO",
    )
    UDTubeCLI(
        models.UDTube,
        data.DataModule,
        auto_configure_optimizers=False,
        # Prevents prediction logits from accumulating in memory; see the
        # documentation in `trainers.py` for more context.
        trainer_class=trainers.Trainer,
    )


if __name__ == "__main__":
    main()<|MERGE_RESOLUTION|>--- conflicted
+++ resolved
@@ -4,15 +4,7 @@
 
 from lightning.pytorch import callbacks as pytorch_callbacks, cli
 
-<<<<<<< HEAD
-from . import callbacks, data, models
-
-
-class Error(Exception):
-    pass
-=======
-from . import data, models, trainers
->>>>>>> 364d3ac6
+from . import callbacks, data, models, trainers
 
 
 class UDTubeCLI(cli.LightningCLI):
